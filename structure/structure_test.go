--- conflicted
+++ resolved
@@ -22,11 +22,7 @@
 	"github.com/pingcap/tidb/store/localstore/goleveldb"
 )
 
-<<<<<<< HEAD
-func TestStructure(t *testing.T) {
-=======
 func TestTxStructure(t *testing.T) {
->>>>>>> 5f87fe2e
 	TestingT(t)
 }
 
